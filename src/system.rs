use std::{
    cell::RefCell,
    collections::HashMap,
    rc::Rc,
    time::{Duration, Instant},
};

use anyhow::Result;
use arboard::Clipboard;
use cosmic_text::{FontSystem, SwashCache};
<<<<<<< HEAD
use tokio::sync::oneshot;
use winit::{event_loop::EventLoopProxy, window::WindowId};

use crate::{
    callback::WidgetCallback,
    draw::Palette,
    event_loop::{UserEvent, Snapshot},
    timer::{TimerId, Timers, WidgetTimer},
    widgets::{RawWidgetId, Widget, WidgetAddress, WidgetId},
    window::WindowRequest,
=======
use log::warn;
use winit::{event_loop::EventLoopProxy, window::WindowId};

use crate::{
    callback::{Callback, CallbackId, WidgetCallbackData},
    event_loop::UserEvent,
    style::computed::ComputedStyle,
    timer::{Timer, TimerId, Timers},
    widgets::{RawWidgetId, WidgetAddress},
    window::{Window, WindowRequest},
>>>>>>> 39b3e5b3
};

thread_local! {
    pub static SYSTEM: SharedSystemData = SharedSystemData(RefCell::new(None));
}

pub struct SharedSystemDataInner {
    pub address_book: HashMap<RawWidgetId, WidgetAddress>,
    pub font_system: FontSystem,
    pub swash_cache: SwashCache,

    pub default_style: Rc<ComputedStyle>,
    pub event_loop_proxy: EventLoopProxy<UserEvent>,
    pub timers: Timers,
    pub clipboard: Clipboard,
<<<<<<< HEAD

    pub snapshot_sender: Option<oneshot::Sender<Snapshot>>,
=======
    pub new_windows: Vec<Window>,
    pub exit_after_last_window_closes: bool,

    pub widget_callbacks: HashMap<CallbackId, WidgetCallbackData>,
>>>>>>> 39b3e5b3
}

pub struct SharedSystemData(pub RefCell<Option<SharedSystemDataInner>>);

const EMPTY_ERR: &str = "system not initialized yet";

pub fn address(id: RawWidgetId) -> Option<WidgetAddress> {
    with_system(|system| system.address_book.get(&id).cloned())
}

pub fn register_address(id: RawWidgetId, address: WidgetAddress) -> Option<WidgetAddress> {
    with_system(|system| system.address_book.insert(id, address))
}

pub fn unregister_address(id: RawWidgetId) -> Option<WidgetAddress> {
    with_system(|system| system.address_book.remove(&id))
}

pub fn with_system<R>(f: impl FnOnce(&mut SharedSystemDataInner) -> R) -> R {
    SYSTEM.with(|system| f(system.0.borrow_mut().as_mut().expect(EMPTY_ERR)))
}

pub fn send_window_request(window_id: WindowId, request: impl Into<WindowRequest>) {
    with_system(|system| {
        let _ = system
            .event_loop_proxy
            .send_event(UserEvent::WindowRequest(window_id, request.into()));
    });
}

pub fn add_timer(duration: Duration, callback: Callback<Instant>) -> TimerId {
    add_timer_or_interval(duration, None, callback)
}

pub fn add_interval(interval: Duration, callback: Callback<Instant>) -> TimerId {
    add_timer_or_interval(interval, Some(interval), callback)
}

pub fn add_timer_or_interval(
    duration: Duration,
    interval: Option<Duration>,
    callback: Callback<Instant>,
) -> TimerId {
    with_system(|system| {
        system
            .timers
            .add(Instant::now() + duration, Timer { interval, callback })
    })
}

pub fn report_error(error: impl Into<anyhow::Error>) {
    // TODO: display popup error message or custom hook
    warn!("{:?}", error.into());
}

pub trait ReportError {
    type Output;
    fn or_report_err(self) -> Option<Self::Output>;
}

impl<T, E> ReportError for Result<T, E>
where
    E: Into<anyhow::Error>,
{
    type Output = T;

    fn or_report_err(self) -> Option<Self::Output> {
        self.map_err(|err| report_error(err)).ok()
    }
}<|MERGE_RESOLUTION|>--- conflicted
+++ resolved
@@ -8,29 +8,17 @@
 use anyhow::Result;
 use arboard::Clipboard;
 use cosmic_text::{FontSystem, SwashCache};
-<<<<<<< HEAD
+use log::warn;
 use tokio::sync::oneshot;
 use winit::{event_loop::EventLoopProxy, window::WindowId};
 
 use crate::{
-    callback::WidgetCallback,
-    draw::Palette,
+    callback::{Callback, CallbackId, WidgetCallbackData},
     event_loop::{UserEvent, Snapshot},
-    timer::{TimerId, Timers, WidgetTimer},
-    widgets::{RawWidgetId, Widget, WidgetAddress, WidgetId},
-    window::WindowRequest,
-=======
-use log::warn;
-use winit::{event_loop::EventLoopProxy, window::WindowId};
-
-use crate::{
-    callback::{Callback, CallbackId, WidgetCallbackData},
-    event_loop::UserEvent,
     style::computed::ComputedStyle,
     timer::{Timer, TimerId, Timers},
     widgets::{RawWidgetId, WidgetAddress},
     window::{Window, WindowRequest},
->>>>>>> 39b3e5b3
 };
 
 thread_local! {
@@ -46,15 +34,13 @@
     pub event_loop_proxy: EventLoopProxy<UserEvent>,
     pub timers: Timers,
     pub clipboard: Clipboard,
-<<<<<<< HEAD
 
-    pub snapshot_sender: Option<oneshot::Sender<Snapshot>>,
-=======
     pub new_windows: Vec<Window>,
     pub exit_after_last_window_closes: bool,
 
     pub widget_callbacks: HashMap<CallbackId, WidgetCallbackData>,
->>>>>>> 39b3e5b3
+
+    pub snapshot_sender: Option<oneshot::Sender<Snapshot>>,
 }
 
 pub struct SharedSystemData(pub RefCell<Option<SharedSystemDataInner>>);
